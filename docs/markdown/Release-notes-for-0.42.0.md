--- conflicted
+++ resolved
@@ -105,18 +105,17 @@
 the `implicit_include_directories` keyword argument to `false` these
 directories are not used.
 
-<<<<<<< HEAD
 ## Support for MPI dependency
 
 MPI is now supported as a dependency. Because dependencies are
-language-specific, you must specify the requested language with the `language`
-keyword, i.e., `dependency('mpi', language='c')` will request the C MPI headers
-and libraries. See [the MPI dependency](Dependencies.md#mpi) for more
-information.
-=======
+language-specific, you must specify the requested language with the
+`language` keyword, i.e., `dependency('mpi', language='c')` will
+request the C MPI headers and libraries. See [the MPI
+dependency](Dependencies.md#mpi) for more information.
+
 ## Allow excluding files or directories from `install_subdir`
 
-The [`install_subdir`](Reference-manual.md#install_subdir) command accepts the
-new `exclude_files` and `exclude_directories` keyword arguments that allow
-specified files or directories to be excluded from the installed subdirectory.
->>>>>>> 5cb1d005
+The [`install_subdir`](Reference-manual.md#install_subdir) command
+accepts the new `exclude_files` and `exclude_directories` keyword
+arguments that allow specified files or directories to be excluded
+from the installed subdirectory.
